--- conflicted
+++ resolved
@@ -15,7 +15,7 @@
     # optimization
     inlining::Bool
     inline_cost_threshold::Int  # number of CPU cycles beyond which it's not worth inlining
-    inline_nonleaf_penalty::Int # penalty for dynamic dispatch
+    inline_nonconcrete_penalty::Int # penalty for dynamic dispatch
     inline_tupleret_bonus::Int  # extra willingness for non-isbits tuple return types
 
     # parameters limiting potentially-infinite types (configurable)
@@ -30,7 +30,7 @@
     function InferenceParams(world::UInt;
                     inlining::Bool = inlining_enabled(),
                     inline_cost_threshold::Int = 100,
-                    inline_nonleaf_penalty::Int = 1000,
+                    inline_nonconcrete_penalty::Int = 1000,
                     inline_tupleret_bonus::Int = 400,
                     max_methods::Int = 4,
                     tupletype_len::Int = 15,
@@ -38,7 +38,7 @@
                     tuple_splat::Int = 16,
                     union_splitting::Int = 4,
                     apply_union_enum::Int = 8)
-        return new(world, inlining, inline_cost_threshold, inline_nonleaf_penalty,
+        return new(world, inlining, inline_cost_threshold, inline_nonconcrete_penalty,
                    inline_tupleret_bonus, max_methods, tupletype_len,
                    tuple_depth, tuple_splat, union_splitting, apply_union_enum)
     end
@@ -383,13 +383,9 @@
 isType(@nospecialize t) = isa(t, DataType) && (t::DataType).name === _Type_name
 
 # true if Type is inlineable as constant (is a singleton)
-<<<<<<< HEAD
-isconstType(t::ANY) = isType(t) && (isconcrete(t.parameters[1]) || t.parameters[1] === Union{})
-=======
-isconstType(@nospecialize t) = isType(t) && (isleaftype(t.parameters[1]) || t.parameters[1] === Union{})
+isconstType(@nospecialize t) = isType(t) && (isconcrete(t.parameters[1]) || t.parameters[1] === Union{})
 
 iskindtype(@nospecialize t) = (t === DataType || t === UnionAll || t === Union || t === typeof(Bottom))
->>>>>>> fe09a7b5
 
 const IInf = typemax(Int) # integer infinity
 const n_ifunc = reinterpret(Int32, arraylen) + 1
@@ -641,7 +637,7 @@
               isa(x, Const) && return _const_sizeof(x.val)
               isa(x, Conditional) && return _const_sizeof(Bool)
               isconstType(x) && return _const_sizeof(x.parameters[1])
-              x !== DataType && isleaftype(x) && return _const_sizeof(x)
+              x !== DataType && isconcrete(x) && return _const_sizeof(x)
               return Int
           end, 0)
 old_nfields(@nospecialize x) = length((isa(x,DataType) ? x : typeof(x)).types)
@@ -650,14 +646,9 @@
         isa(x,Const) && return Const(old_nfields(x.val))
         isa(x,Conditional) && return Const(old_nfields(Bool))
         if isType(x)
-<<<<<<< HEAD
-            isconcrete(x.parameters[1]) && return Const(nfields(x.parameters[1]))
-        elseif isa(x,DataType) && !x.abstract && !(x.name === Tuple.name && isvatuple(x))
-=======
             # TODO: remove with deprecation in builtins.c for nfields(::Type)
-            isleaftype(x.parameters[1]) && return Const(old_nfields(x.parameters[1]))
+            isconcrete(x.parameters[1]) && return Const(old_nfields(x.parameters[1]))
         elseif isa(x,DataType) && !x.abstract && !(x.name === Tuple.name && isvatuple(x)) && x !== DataType
->>>>>>> fe09a7b5
             return Const(length(x.types))
         end
         return Int
@@ -734,14 +725,6 @@
               return typeintersect(v, t)
           end, 4)
 add_tfunc(isa, 2, 2,
-<<<<<<< HEAD
-          function (v::ANY, t::ANY)
-              t = instanceof_tfunc(t)
-              if t !== Any && !has_free_typevars(t)
-                  if v ⊑ t
-                      return Const(true)
-                  elseif isa(v, Const) || isa(v, Conditional) || isconcrete(v)
-=======
           function (@nospecialize(v), @nospecialize(t))
               t, isexact = instanceof_tfunc(t)
               if !has_free_typevars(t)
@@ -751,8 +734,7 @@
                       if isexact
                           return Const(true)
                       end
-                  elseif isa(v, Const) || isa(v, Conditional) || (isleaftype(v) && !iskindtype(v))
->>>>>>> fe09a7b5
+                  elseif isa(v, Const) || isa(v, Conditional) || (isconcrete(v) && !iskindtype(v))
                       return Const(false)
                   elseif isexact && typeintersect(v, t) === Bottom
                       if !iskindtype(v) #= subtyping currently intentionally answers this query incorrectly for kinds =#
@@ -992,7 +974,7 @@
         for p in cP
             is_derived_type(t, p) && return true
         end
-        if isleaftype(c) && isbits(c)
+        if isconcrete(c) && isbits(c)
             # see if it was extracted from a fieldtype
             # however, only look through types that can be inlined
             # to ensure monotonicity of derivation
@@ -1138,17 +1120,7 @@
         s00 = s00.ub
     end
     s = unwrap_unionall(s00)
-<<<<<<< HEAD
-    if isType(s)
-        p1 = s.parameters[1]
-        if !isconcrete(p1)
-            return Any
-        end
-        s = DataType # typeof(p1)
-    elseif isa(s, Union)
-=======
     if isa(s, Union)
->>>>>>> fe09a7b5
         return tmerge(rewrap(getfield_tfunc(s.a, name),s00),
                       rewrap(getfield_tfunc(s.b, name),s00))
     elseif isa(s, Conditional)
@@ -1156,7 +1128,7 @@
     elseif isa(s, Const) || isType(s)
         if !isa(s, Const)
             p1 = s.parameters[1]
-            if !isleaftype(p1)
+            if !isconcrete(p1)
                 return Any
             end
             sv = p1
@@ -1386,11 +1358,7 @@
         ai = args[i]
         if isType(ai)
             aip1 = ai.parameters[1]
-<<<<<<< HEAD
-            canconst &= isconcrete(aip1)
-=======
             canconst &= !has_free_typevars(aip1)
->>>>>>> fe09a7b5
             push!(tparams, aip1)
         elseif isa(ai, Const) && (isa(ai.val, Type) || isa(ai.val, TypeVar) || valid_tparam(ai.val))
             push!(tparams, ai.val)
@@ -1464,13 +1432,8 @@
     return typeof(v)
 end
 
-<<<<<<< HEAD
-function invoke_tfunc(f::ANY, types::ANY, argtype::ANY, sv::InferenceState)
+function invoke_tfunc(@nospecialize(f), @nospecialize(types), @nospecialize(argtype), sv::InferenceState)
     if !isconcrete(Type{types})
-=======
-function invoke_tfunc(@nospecialize(f), @nospecialize(types), @nospecialize(argtype), sv::InferenceState)
-    if !isleaftype(Type{types})
->>>>>>> fe09a7b5
         return Any
     end
     argtype = typeintersect(types,limit_tuple_type(argtype, sv.params))
@@ -1498,7 +1461,7 @@
         for x in argtype.parameters
             if isType(x) && !isa(x.parameters[1], TypeVar)
                 xparam = x.parameters[1]
-                if isleaftype(xparam) || xparam === Bottom
+                if isconcrete(xparam) || xparam === Bottom
                     push!(p, typeof(xparam))
                 else
                     push!(p, Type)
@@ -1975,7 +1938,7 @@
 # do apply(af, fargs...), where af is a function value
 function abstract_apply(@nospecialize(aft), fargs::Vector{Any}, aargtypes::Vector{Any}, vtypes::VarTable, sv::InferenceState)
     if !isa(aft, Const) && !isconstType(aft)
-        if !(isleaftype(aft) || aft <: Type) || (aft <: Builtin) || (aft <: IntrinsicFunction)
+        if !(isconcrete(aft) || aft <: Type) || (aft <: Builtin) || (aft <: IntrinsicFunction)
             return Any
         end
         # non-constant function, but type is known
@@ -2031,11 +1994,7 @@
         if isa(tt, Const) || (isType(tt) && !has_free_typevars(tt))
             aft = argtypes[2]
             if isa(aft, Const) || (isType(aft) && !has_free_typevars(aft)) ||
-<<<<<<< HEAD
-                   (isconcrete(aft) && !(aft <: Builtin) && !(aft <: IntrinsicFunction))
-=======
-                   (isleaftype(aft) && !(aft <: Builtin))
->>>>>>> fe09a7b5
+                   (isconcrete(aft) && !(aft <: Builtin))
                 af_argtype = isa(tt, Const) ? tt.val : tt.parameters[1]
                 if isa(af_argtype, DataType) && af_argtype <: Tuple
                     argtypes_vec = Any[aft, af_argtype.parameters...]
@@ -2050,11 +2009,7 @@
                     if isa(rt, Const)
                         # output was computed to be constant
                         return Const(typeof(rt.val))
-<<<<<<< HEAD
-                    elseif isconcrete(rt)
-=======
-                    elseif isleaftype(rt) || rt === Bottom
->>>>>>> fe09a7b5
+                    elseif isconcrete(rt) || rt === Bottom
                         # output type was known for certain
                         return Const(rt)
                     elseif (isa(tt, Const) || isconstType(tt)) &&
@@ -2133,24 +2088,7 @@
 function abstract_call(@nospecialize(f), fargs::Union{Tuple{},Vector{Any}}, argtypes::Vector{Any}, vtypes::VarTable, sv::InferenceState)
     if f === _apply
         length(fargs) > 1 || return Any
-<<<<<<< HEAD
-        aft = argtypes[2]
-        if isa(aft, Const)
-            af = aft.val
-        else
-            if isType(aft) && isconcrete(aft.parameters[1])
-                af = aft.parameters[1]
-            elseif isconcrete(aft) && isdefined(aft, :instance)
-                af = aft.instance
-            else
-                # TODO jb/functions: take advantage of case where non-constant `af`'s type is known
-                return Any
-            end
-        end
-        return abstract_apply(af, fargs[3:end], argtypes[3:end], vtypes, sv)
-=======
         return abstract_apply(argtypes[2], fargs[3:end], argtypes[3:end], vtypes, sv)
->>>>>>> fe09a7b5
     end
 
     la = length(argtypes)
@@ -2900,11 +2838,7 @@
     if world < min_world(method)
         return nothing
     end
-<<<<<<< HEAD
-    if method.isstaged && !isconcrete(atypes)
-=======
-    if isdefined(method, :generator) && !isleaftype(atypes)
->>>>>>> fe09a7b5
+    if isdefined(method, :generator) && !isconcrete(atypes)
         # don't call staged functions on abstract types.
         # (see issues #8504, #10230)
         # we can't guarantee that their type behavior is monotonic.
@@ -4187,14 +4121,9 @@
 
     if (f === typeassert || ft ⊑ typeof(typeassert)) && length(atypes)==3
         # typeassert(x::S, T) => x, when S<:T
-<<<<<<< HEAD
-        if isType(atypes[3]) && isconcrete(atypes[3]) &&
-            atypes[2] ⊑ atypes[3].parameters[1]
-=======
         a3 = atypes[3]
-        if (isType(a3) && isleaftype(a3) && atypes[2] ⊑ a3.parameters[1]) ||
+        if (isType(a3) && isconcrete(a3) && atypes[2] ⊑ a3.parameters[1]) ||
             (isa(a3,Const) && isa(a3.val,Type) && atypes[2] ⊑ a3.val)
->>>>>>> fe09a7b5
             return (argexprs[2], ())
         end
     end
@@ -4718,7 +4647,7 @@
 # saturating sum (inputs are nonnegative), prevents overflow with typemax(Int) below
 plus_saturate(x, y) = max(x, y, x+y)
 # known return type
-isknowntype(T) = (T == Union{}) || isleaftype(T)
+isknowntype(T) = (T == Union{}) || isconcrete(T)
 
 statement_cost(::Any, src::CodeInfo, mod::Module, params::InferenceParams) = 0
 statement_cost(qn::QuoteNode, src::CodeInfo, mod::Module, params::InferenceParams) =
@@ -4746,7 +4675,7 @@
                 iidx = Int(reinterpret(Int32, f::IntrinsicFunction)) + 1
                 if !isassigned(t_ifunc_cost, iidx)
                     # unknown/unhandled intrinsic
-                    return plus_saturate(argcost, params.inline_nonleaf_penalty)
+                    return plus_saturate(argcost, params.inline_nonconcrete_penalty)
                 end
                 return plus_saturate(argcost, t_ifunc_cost[iidx])
             end
@@ -4758,10 +4687,10 @@
                     # we might like to penalize non-inferrability, but
                     # tuple iteration/destructuring makes that
                     # impossible
-                    # return plus_saturate(argcost, isknowntype(ex.typ) ? 1 : params.inline_nonleaf_penalty)
+                    # return plus_saturate(argcost, isknowntype(ex.typ) ? 1 : params.inline_nonconcrete_penalty)
                     return argcost
                 elseif f == Main.Core.arrayref
-                    return plus_saturate(argcost, isknowntype(ex.typ) ? 4 : params.inline_nonleaf_penalty)
+                    return plus_saturate(argcost, isknowntype(ex.typ) ? 4 : params.inline_nonconcrete_penalty)
                 end
                 fidx = findfirst(t_ffunc_key, f)
                 if fidx == 0
@@ -4772,7 +4701,7 @@
                 return plus_saturate(argcost, t_ffunc_cost[fidx])
             end
         end
-        return plus_saturate(argcost, params.inline_nonleaf_penalty)
+        return plus_saturate(argcost, params.inline_nonconcrete_penalty)
     elseif head == :foreigncall || head == :invoke
         # Calls whose "return type" is Union{} do not actually return:
         # they are errors. Since these are not part of the typical
@@ -4975,13 +4904,8 @@
         ft = Bool
     else
         f = nothing
-<<<<<<< HEAD
         if !( isconcrete(ft) || ft<:Type )
-            return (e, stmts)
-=======
-        if !( isleaftype(ft) || ft<:Type )
             return e
->>>>>>> fe09a7b5
         end
     end
 
@@ -5116,13 +5040,8 @@
                 ft = Bool
             else
                 f = nothing
-<<<<<<< HEAD
                 if !( isconcrete(ft) || ft<:Type )
-                    return (e,stmts)
-=======
-                if !( isleaftype(ft) || ft<:Type )
                     return e
->>>>>>> fe09a7b5
                 end
             end
         else
