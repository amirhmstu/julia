## client.jl - frontend handling command line options, environment setup,
##             and REPL

@unix_only _jl_repl = _jl_lib
@windows_only _jl_repl = ccall(:jl_wrap_raw_dl_handle,Ptr{Void},(Ptr{Void},),ccall(:GetModuleHandleA,stdcall,Ptr{Void},(Ptr{Void},),C_NULL))

const _jl_color_normal = "\033[0m"

function _jl_answer_color()
    c = get(ENV, "JL_ANSWER_COLOR", "")
    return c == "black"   ? "\033[1m\033[30m" :
           c == "red"     ? "\033[1m\033[31m" :
           c == "green"   ? "\033[1m\033[32m" :
           c == "yellow"  ? "\033[1m\033[33m" :
           c == "magenta" ? "\033[1m\033[35m" :
           c == "cyan"    ? "\033[1m\033[36m" :
           c == "white"   ? "\033[1m\033[37m" :
           c == "normal"  ? _jl_color_normal  :
           "\033[1m\033[34m"
end


_jl_banner() = print(_jl_have_color ? _jl_banner_color : _jl_banner_plain)


exit(n) = ccall(:jl_exit, Void, (Int32,), n)
exit() = exit(0)
quit() = exit()

function repl_callback(ast::ANY, show_value)
    # use root task to execute user input
    del_io_handler(STDIN)
    if show_value == -1
        print('\n');
        exit(0)
    end
    _jl_eval_user_input(ast, show_value!=0)
    ccall(dlsym(_jl_repl,:repl_callback_enable), Void, ())
    STDIN.readcb = readBuffer
    add_io_handler(STDIN)
end

# called to show a REPL result
repl_show(v::ANY) = repl_show(OUTPUT_STREAM, v)
function repl_show(io, v::ANY)
    if !(isa(v,Function) && isgeneric(v))
        if isa(v,AbstractVector) && !isa(v,Ranges)
            print(io, summary(v))
            if !isempty(v)
                println(io, ":")
                print_matrix(io, reshape(v,(length(v),1)))
            end
        else
            show(io, v)
        end
    end
    if isgeneric(v) && !isa(v,CompositeKind)
        show(io, v.env)
    end
end

function _jl_eval_user_input(ast::ANY, show_value)
    iserr, lasterr = false, ()
    while true
        try
            ccall(:jl_register_toplevel_eh, Void, ())
            ccall(:restore_signals, Void, ())
            if _jl_have_color
                print(_jl_color_normal)
            end
            if iserr
                show(lasterr)
                println()
                iserr, lasterr = false, ()
            else
                value = eval(ast)
                global ans = value
                if !is(value,nothing) && show_value
                    if _jl_have_color
                        print(_jl_answer_color())
                    end
                    try repl_show(value)
                    catch err
                        throw(ShowError(value,err))
                    end
                    println()
                end
            end
            break
<<<<<<< HEAD
        catch e
            if iserr
                println("SYSTEM ERROR: show(lasterr) caused an error")
            end
            iserr, lasterr = true, e
=======
        catch err
            iserr, lasterr = true, err
>>>>>>> 843664ed
        end
    end
    println()
end

function readBuffer(stream::TTY)
    ccall(dlsym(_jl_repl,:jl_readBuffer),Void,(Ptr{Void},Int32),stream.buffer.data,stream.buffer.ptr-1)
    stream.buffer.ptr = 1 #reuse buffer
    true
end

function run_repl()
    global const _jl_repl_channel = RemoteRef()

    if _jl_have_color
        ccall(dlsym(_jl_repl,:jl_enable_color), Void, ())
    end
    atexit() do
        if _jl_have_color
            print(_jl_color_normal)
        end
        println()
    end

    # ctrl-C interrupt for interactive use
    ccall(:jl_install_sigint_handler, Void, ())

    ccall(dlsym(_jl_repl,:repl_callback_enable), Void, ())
    STDIN.readcb = readBuffer
    add_io_handler(STDIN)

    cont = true
    lasterr = ()
    iserr = false
    while cont
        cont = false
        try
            run_event_loop(globalEventLoop());
        catch e
            if isa(e, InterruptException)
                println("^C")
                show(e)
                ccall(dlsym(_jl_repl,:jl_clear_input), Void, ());
                cont = true
            else
                iserr = true
                lasterr = e
            end
        end
    end

    if iserr
        throw(lasterr)
    end
    println()
end

function parse_input_line(s::String)
    # s = cstring(s)
    # (expr, pos) = parse(s, 1, true)
    # (ex, pos) = ccall(:jl_parse_string, Any,
    #                   (Ptr{Uint8},Int32,Int32),
    #                   s, int32(pos)-1, 1)
    # if !is(ex,())
    #     throw(ParseError("extra input after end of expression"))
    # end
    # expr
    ccall(:jl_parse_input_line, Any, (Ptr{Uint8},), s)
end

function process_options(args::Array{Any,1})
    global ARGS
    quiet = false
    repl = true
    if has(ENV, "JL_POST_BOOT")
        eval(parse_input_line(ENV["JL_POST_BOOT"]))
    end
    i = 1
    while i <= length(args)
        if args[i]=="-q" || args[i]=="--quiet"
            quiet = true
        elseif args[i]=="--worker"
            start_worker()
            # doesn't return
        elseif args[i]=="-e"
            # TODO: support long options
            repl = false
            i+=1
            ARGS = args[i+1:end]
            eval(parse_input_line(args[i]))
            break
        elseif args[i]=="-E"
            repl = false
            i+=1
            ARGS = args[i+1:end]
            show(eval(parse_input_line(args[i])))
            println()
            break
        elseif args[i]=="-P"
            i+=1
            eval(parse_input_line(args[i]))
        elseif args[i]=="-L"
            i+=1
            include(args[i])
        elseif args[i]=="-p"
            i+=1
            np = int32(args[i])
            addprocs_local(np-1)
        elseif args[i]=="--machinefile"
            i+=1
            machines = split(readall(args[i]), '\n', false)
            addprocs_ssh(machines)
        elseif args[i]=="-v" || args[i]=="--version"
            println("julia version $VERSION")
            exit(0)
        elseif args[i]=="--no-history"
            # see repl-readline.c
        elseif args[i][1]!='-'
            # program
            repl = false
            # remove julia's arguments
            ARGS = args[i+1:end]
            include(args[i])
            break
        else
            error("unknown option: ", args[i])
        end
        i += 1
    end
    return (quiet,repl)
end

const _jl_roottask = current_task()
const _jl_roottask_wi = WorkItem(_jl_roottask)

_jl_is_interactive = false
isinteractive() = (_jl_is_interactive::Bool)

function _start()
    #atexit(()->flush(stdout_stream))
    try
        ccall(:jl_register_toplevel_eh, Void, ())
        #ccall(:jl_start_io_thread, Void, ())
        global const Workqueue = WorkItem[]
        global const Waiting = Dict(64)

        if !anyp(a->(a=="--worker"), ARGS)
            # start in "head node" mode
            global const Scheduler = Task(()->event_loop(true), 1024*1024)
            global PGRP = ProcessGroup(1, {LocalProcess()}, {Location("",0)})
            # make scheduler aware of current (root) task
            enq_work(_jl_roottask_wi)
            yield()
        else
            global PGRP = ProcessGroup(0, {}, {})
        end

        global const VARIABLES = {}
        global const LOAD_PATH = String["", "$JULIA_HOME/../lib/julia/extras/", "$JULIA_HOME/../lib/julia/ui/"]

        # Load customized startup
        try include(strcat(cwd(),"/startup.jl")) end
        try include(strcat(ENV["HOME"],"/.juliarc.jl")) end

        (quiet,repl) = process_options(ARGS)
        if repl
            global _jl_have_color = true || success(`tput setaf 0`) || has(ENV, "TERM") && matches(r"^xterm", ENV["TERM"])
            global _jl_is_interactive = true
            if !quiet
                _jl_banner()
            end
            run_repl()
        end
    catch e
        show(e)
        println()
        exit(1)
    end
end

const _jl_atexit_hooks = {}

atexit(f::Function) = (enqueue(_jl_atexit_hooks, f); nothing)

function _atexit()
    for f in _jl_atexit_hooks
        try
            f()
        catch e
            show(e)
            println()
        end
    end
end<|MERGE_RESOLUTION|>--- conflicted
+++ resolved
@@ -87,16 +87,11 @@
                 end
             end
             break
-<<<<<<< HEAD
         catch e
             if iserr
                 println("SYSTEM ERROR: show(lasterr) caused an error")
             end
             iserr, lasterr = true, e
-=======
-        catch err
-            iserr, lasterr = true, err
->>>>>>> 843664ed
         end
     end
     println()
