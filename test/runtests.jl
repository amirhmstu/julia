--- conflicted
+++ resolved
@@ -299,10 +299,6 @@
 # fma and muladd
 @test fma(3,4,5) == 3*4+5 == muladd(3,4,5)
 
-<<<<<<< HEAD
-# finalize
-@test finalize(1) == nothing
-=======
 # is_valid_utf32
 s = utf32("abc")
 @test is_valid_utf32(s)
@@ -342,4 +338,6 @@
         @test foo(5) == Int
     end
 end
->>>>>>> db401850
+
+# finalize
+@test finalize(1) == nothing